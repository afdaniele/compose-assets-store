--- conflicted
+++ resolved
@@ -990,25 +990,9 @@
                 },
                 "ref": "refs/tags/v1.4.6",
                 "url": "https://api.github.com/repos/afdaniele/compose-pkg-duckietown-duckiebot/git/refs/tags/v1.4.6"
-<<<<<<< HEAD
-            },
-            {
-                "node_id": "MDM6UmVmMTQzNTczNDc5OnJlZnMvdGFncy92MS40Ljc=",
-                "object": {
-                    "sha": "d1e875c02bbe4e2ca20d651222cc50b27d28a968",
-                    "type": "tag",
-                    "url": "https://api.github.com/repos/afdaniele/compose-pkg-duckietown-duckiebot/git/tags/d1e875c02bbe4e2ca20d651222cc50b27d28a968"
-                },
-                "ref": "refs/tags/v1.4.7",
-                "url": "https://api.github.com/repos/afdaniele/compose-pkg-duckietown-duckiebot/git/refs/tags/v1.4.7"
-            }
-        ],
-        "ETag": "W/\"aa9287751bf94f773f3172e0805abfb9c0182fda175891a5c1f683976ae93009\""
-=======
             }
         ],
         "ETag": "W/\"1ee0ecf3b3da49015f42d1c78519fe3ad74ce66001ee1139d46e993164f28be0\""
->>>>>>> 944d1272
     },
     "duckietown_duckiedrone": {
         "Content": [
