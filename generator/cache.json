--- conflicted
+++ resolved
@@ -960,25 +960,9 @@
                 },
                 "ref": "refs/tags/v1.4.3",
                 "url": "https://api.github.com/repos/afdaniele/compose-pkg-duckietown-duckiebot/git/refs/tags/v1.4.3"
-<<<<<<< HEAD
-            },
-            {
-                "node_id": "MDM6UmVmMTQzNTczNDc5OnJlZnMvdGFncy92MS40LjQ=",
-                "object": {
-                    "sha": "2d6389312b3f4d19b01718d1142a309c1ccb640d",
-                    "type": "tag",
-                    "url": "https://api.github.com/repos/afdaniele/compose-pkg-duckietown-duckiebot/git/tags/2d6389312b3f4d19b01718d1142a309c1ccb640d"
-                },
-                "ref": "refs/tags/v1.4.4",
-                "url": "https://api.github.com/repos/afdaniele/compose-pkg-duckietown-duckiebot/git/refs/tags/v1.4.4"
-            }
-        ],
-        "ETag": "W/\"fbbc50939bb0784dfd615714a712c28356a2153707e8a1b8e30c00068cb6eddc\""
-=======
             }
         ],
         "ETag": "W/\"9fb35014f43fa55c3bf991ed684a4b7019f1716ff2e690d8a3af909600f29595\""
->>>>>>> 30adecc3
     },
     "duckietown_duckiedrone": {
         "Content": [
