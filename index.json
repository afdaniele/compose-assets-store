{
    "packages": {
        "aido_common": {
            "description": "Provides utilities shared among all the AIDO packages",
            "git": {
                "owner": "afdaniele",
                "provider": "github.com",
                "repository": "compose-pkg-aido-common"
            },
            "icon": "images/aido_common.png",
            "name": "AIDO - Common",
            "versions": {
                "v0.1.1": {
                    "compatibility": {
                        "compose": {
                            "maximum": "v0.9.9",
                            "minimum": "v0.0.0"
                        }
                    },
                    "dependencies": [
                        "duckietown"
                    ]
                },
                "v0.1.2": {
                    "compatibility": {
                        "compose": {
                            "maximum": "v0.9.9",
                            "minimum": "v0.0.0"
                        }
                    },
                    "dependencies": [
                        "duckietown"
                    ]
                },
                "v0.1.3": {
                    "compatibility": {
                        "compose": {
                            "maximum": "v0.9.9",
                            "minimum": "v0.0.0"
                        }
                    },
                    "dependencies": [
                        "duckietown"
                    ]
                },
                "v0.1.4": {
                    "compatibility": {
                        "compose": {
                            "maximum": "v0.9.9",
                            "minimum": "v0.0.0"
                        }
                    },
                    "dependencies": [
                        "duckietown"
                    ]
                },
                "v0.1.5": {
                    "compatibility": {
                        "compose": {
                            "maximum": "v0.9.9",
                            "minimum": "v0.0.0"
                        }
                    },
                    "dependencies": [
                        "duckietown"
                    ]
                }
            }
        },
        "aido_participant": {
            "description": "Provides functionalities for participants and supervisors of the AIDO competition",
            "git": {
                "owner": "afdaniele",
                "provider": "github.com",
                "repository": "compose-pkg-aido-participant"
            },
            "icon": "images/aido_participant.png",
            "name": "AIDO - Dashboard",
            "versions": {
                "v0.1.1": {
                    "compatibility": {
                        "compose": {
                            "maximum": "v0.9.9",
                            "minimum": "v0.0.0"
                        }
                    },
                    "dependencies": [
                        "aido_common"
                    ]
                },
                "v0.1.2": {
                    "compatibility": {
                        "compose": {
                            "maximum": "v0.9.9",
                            "minimum": "v0.0.0"
                        }
                    },
                    "dependencies": [
                        "aido_common"
                    ]
                },
                "v0.1.3": {
                    "compatibility": {
                        "compose": {
                            "maximum": "v0.9.9",
                            "minimum": "v0.0.0"
                        }
                    },
                    "dependencies": [
                        "aido_common"
                    ]
                },
                "v0.1.4": {
                    "compatibility": {
                        "compose": {
                            "maximum": "v0.9.9",
                            "minimum": "v0.0.0"
                        }
                    },
                    "dependencies": [
                        "aido_common"
                    ]
                }
            }
        },
        "data": {
            "description": "Provides a simple interface to a key-based database.",
            "git": {
                "owner": "afdaniele",
                "provider": "github.com",
                "repository": "compose-pkg-data"
            },
            "icon": "images/_default.png",
            "name": "Data",
            "versions": {
                "v0.1.1": {
                    "compatibility": {
                        "compose": {
                            "maximum": "v0.9.9",
                            "minimum": "v0.0.0"
                        }
                    },
                    "dependencies": []
                },
                "v0.1.2": {
                    "compatibility": {
                        "compose": {
                            "maximum": "v0.9.9",
                            "minimum": "v0.0.0"
                        }
                    },
                    "dependencies": []
                },
                "v0.2.1": {
                    "compatibility": {
                        "compose": {
                            "maximum": "v0.9.9",
                            "minimum": "v0.0.0"
                        }
                    },
                    "dependencies": []
                },
                "v0.2.2": {
                    "compatibility": {
                        "compose": {
                            "maximum": "v0.9.9",
                            "minimum": "v0.0.0"
                        }
                    },
                    "dependencies": []
                },
                "v0.3.1": {
                    "compatibility": {
                        "compose": {
                            "maximum": "v0.9.9",
                            "minimum": "v0.0.0"
                        }
                    },
                    "dependencies": []
                },
                "v1.0.0": {
                    "compatibility": {
                        "compose": {
                            "maximum": "v2.0.0",
                            "minimum": "v1.0.0"
                        }
                    },
                    "dependencies": []
                }
            }
        },
        "doxygen": {
            "description": "Provides functionalities for generating code documentation using doxygen",
            "git": {
                "owner": "afdaniele",
                "provider": "github.com",
                "repository": "compose-pkg-doxygen"
            },
            "icon": "images/doxygen.png",
            "name": "Doxygen Documentation",
            "versions": {
                "v0.1.0": {
                    "compatibility": {
                        "compose": {
                            "maximum": "v0.9.9",
                            "minimum": "v0.0.0"
                        }
                    },
                    "dependencies": []
                },
                "v0.1.1": {
                    "compatibility": {
                        "compose": {
                            "maximum": "v0.9.9",
                            "minimum": "v0.0.0"
                        }
                    },
                    "dependencies": []
                }
            }
        },
        "duckietown": {
            "description": "Provides functionalities for managing entities in Duckietown (e.g., Duckietown, Duckiebots)",
            "git": {
                "owner": "afdaniele",
                "provider": "github.com",
                "repository": "compose-pkg-duckietown"
            },
            "icon": "images/duckietown.png",
            "name": "Duckietown",
            "versions": {
                "v0.1.1": {
                    "compatibility": {
                        "compose": {
                            "maximum": "v0.9.9",
                            "minimum": "v0.0.0"
                        }
                    },
                    "dependencies": [
                        "ros",
                        "portainer"
                    ]
                },
                "v0.1.2": {
                    "compatibility": {
                        "compose": {
                            "maximum": "v0.9.9",
                            "minimum": "v0.0.0"
                        }
                    },
                    "dependencies": [
                        "ros",
                        "portainer"
                    ]
                },
                "v0.1.3": {
                    "compatibility": {
                        "compose": {
                            "maximum": "v0.9.9",
                            "minimum": "v0.0.0"
                        }
                    },
                    "dependencies": [
                        "ros",
                        "portainer"
                    ]
                },
                "v0.1.4": {
                    "compatibility": {
                        "compose": {
                            "maximum": "v0.9.9",
                            "minimum": "v0.0.0"
                        }
                    },
                    "dependencies": [
                        "ros",
                        "portainer"
                    ]
                },
                "v0.1.5": {
                    "compatibility": {
                        "compose": {
                            "maximum": "v0.9.9",
                            "minimum": "v0.0.0"
                        }
                    },
                    "dependencies": [
                        "ros",
                        "portainer"
                    ]
                },
                "v0.1.6": {
                    "compatibility": {
                        "compose": {
                            "maximum": "v0.9.9",
                            "minimum": "v0.0.0"
                        }
                    },
                    "dependencies": [
                        "ros",
                        "portainer"
                    ]
                },
                "v1.0.0": {
                    "compatibility": {
                        "compose": {
                            "maximum": "v2.0.0",
                            "minimum": "v1.0.0"
                        }
                    },
                    "dependencies": [
                        "ros",
                        "portainer"
                    ]
                },
                "v1.0.1": {
                    "compatibility": {
                        "compose": {
                            "maximum": "v2.0.0",
                            "minimum": "v1.0.0"
                        }
                    },
                    "dependencies": [
                        "ros",
                        "portainer"
                    ]
                },
                "v1.0.2": {
                    "compatibility": {
                        "compose": {
                            "maximum": "v2.0.0",
                            "minimum": "v1.0.0"
                        }
                    },
                    "dependencies": [
                        "ros",
                        "portainer"
                    ]
                },
                "v1.0.3": {
                    "compatibility": {
                        "compose": {
                            "maximum": "v2.0.0",
                            "minimum": "v1.0.0"
                        }
                    },
                    "dependencies": [
                        "ros",
                        "portainer"
                    ]
                },
                "v1.0.4": {
                    "compatibility": {
                        "compose": {
                            "maximum": "v2.0.0",
                            "minimum": "v1.0.0"
                        }
                    },
                    "dependencies": []
                },
                "v1.1.0": {
                    "compatibility": {
                        "compose": {
                            "maximum": "v2.0.0",
                            "minimum": "v1.0.8"
                        }
                    },
                    "dependencies": []
                }
            }
        },
        "duckietown_blockly": {
            "description": "Provides functionalities for controlling a Duckiebot using ROS",
            "git": {
                "owner": "afdaniele",
                "provider": "github.com",
                "repository": "compose-pkg-duckietown-blockly"
            },
            "icon": "images/duckietown_blockly.png",
            "name": "Duckietown - Blockly",
            "versions": {
                "v0.1.1": {
                    "compatibility": {
                        "compose": {
                            "maximum": "v0.9.9",
                            "minimum": "v0.0.0"
                        }
                    },
                    "dependencies": [
                        "duckietown_duckiebot"
                    ]
                },
                "v0.1.2": {
                    "compatibility": {
                        "compose": {
                            "maximum": "v0.9.9",
                            "minimum": "v0.0.0"
                        }
                    },
                    "dependencies": [
                        "duckietown_duckiebot"
                    ]
                },
                "v0.2.1": {
                    "compatibility": {
                        "compose": {
                            "maximum": "v0.9.9",
                            "minimum": "v0.0.0"
                        }
                    },
                    "dependencies": [
                        "duckietown_duckiebot"
                    ]
                },
                "v0.2.2": {
                    "compatibility": {
                        "compose": {
                            "maximum": "v0.9.9",
                            "minimum": "v0.0.0"
                        }
                    },
                    "dependencies": [
                        "duckietown_duckiebot"
                    ]
                },
                "v0.2.3": {
                    "compatibility": {
                        "compose": {
                            "maximum": "v0.9.9",
                            "minimum": "v0.0.0"
                        }
                    },
                    "dependencies": [
                        "duckietown_duckiebot"
                    ]
                }
            }
        },
        "duckietown_diagnostics": {
            "description": "Provides tools and pages for managing the Duckietown Device Diagnostics Service (D3S) backend.",
            "git": {
                "owner": "duckietown",
                "provider": "github.com",
                "repository": "compose-pkg-duckietown-diagnostics"
            },
            "icon": "images/duckietown_diagnostics.png",
            "name": "Duckietown - Diagnostics",
            "versions": {
                "v1.0.0": {
                    "compatibility": {
                        "compose": {
                            "maximum": "v2.0.0",
                            "minimum": "v1.0.0"
                        }
                    },
                    "dependencies": [
                        "duckietown"
                    ]
                },
                "v1.0.1": {
                    "compatibility": {
                        "compose": {
                            "maximum": "v2.0.0",
                            "minimum": "v1.0.0"
                        }
                    },
                    "dependencies": [
                        "duckietown"
                    ]
                },
                "v1.0.2": {
                    "compatibility": {
                        "compose": {
                            "maximum": "v2.0.0",
                            "minimum": "v1.0.0"
                        }
                    },
                    "dependencies": [
                        "duckietown"
                    ]
                },
                "v1.0.3": {
                    "compatibility": {
                        "compose": {
                            "maximum": "v2.0.0",
                            "minimum": "v1.0.0"
                        }
                    },
                    "dependencies": [
                        "duckietown",
                        "data"
                    ]
                },
                "v1.1.0": {
                    "compatibility": {
                        "compose": {
                            "maximum": "v2.0.0",
                            "minimum": "v1.0.7"
                        }
                    },
                    "dependencies": [
                        "duckietown",
                        "data"
                    ]
                },
                "v1.1.1": {
                    "compatibility": {
                        "compose": {
                            "maximum": "v2.0.0",
                            "minimum": "v1.0.7"
                        }
                    },
                    "dependencies": [
                        "duckietown",
                        "data"
                    ]
                },
                "v1.1.2": {
                    "compatibility": {
                        "compose": {
                            "maximum": "v2.0.0",
                            "minimum": "v1.0.7"
                        }
                    },
                    "dependencies": [
                        "duckietown",
                        "data"
                    ]
                }
            }
        },
        "duckietown_duckiebot": {
            "description": "Provides functionalities for monitoring Duckiebots",
            "git": {
                "owner": "afdaniele",
                "provider": "github.com",
                "repository": "compose-pkg-duckietown-duckiebot"
            },
            "icon": "images/duckietown_duckiebot.png",
            "name": "Duckietown - Duckiebot",
            "versions": {
                "v0.1.0": {
                    "compatibility": {
                        "compose": {
                            "maximum": "v0.9.9",
                            "minimum": "v0.0.0"
                        }
                    },
                    "dependencies": [
                        "duckietown"
                    ]
                },
                "v0.1.1": {
                    "compatibility": {
                        "compose": {
                            "maximum": "v0.9.9",
                            "minimum": "v0.0.0"
                        }
                    },
                    "dependencies": [
                        "duckietown"
                    ]
                },
                "v0.1.2": {
                    "compatibility": {
                        "compose": {
                            "maximum": "v0.9.9",
                            "minimum": "v0.0.0"
                        }
                    },
                    "dependencies": [
                        "duckietown",
                        "data"
                    ]
                },
                "v0.2.1": {
                    "compatibility": {
                        "compose": {
                            "maximum": "v0.9.9",
                            "minimum": "v0.0.0"
                        }
                    },
                    "dependencies": [
                        "duckietown",
                        "data"
                    ]
                },
                "v0.2.2": {
                    "compatibility": {
                        "compose": {
                            "maximum": "v0.9.9",
                            "minimum": "v0.0.0"
                        }
                    },
                    "dependencies": [
                        "duckietown",
                        "data"
                    ]
                },
                "v0.2.4": {
                    "compatibility": {
                        "compose": {
                            "maximum": "v0.9.9",
                            "minimum": "v0.0.0"
                        }
                    },
                    "dependencies": [
                        "duckietown",
                        "data"
                    ]
                },
                "v0.2.5": {
                    "compatibility": {
                        "compose": {
                            "maximum": "v0.9.9",
                            "minimum": "v0.0.0"
                        }
                    },
                    "dependencies": [
                        "duckietown",
                        "data"
                    ]
                },
                "v0.2.6": {
                    "compatibility": {
                        "compose": {
                            "maximum": "v0.9.9",
                            "minimum": "v0.0.0"
                        }
                    },
                    "dependencies": [
                        "duckietown",
                        "data"
                    ]
                },
                "v0.2.7": {
                    "compatibility": {
                        "compose": {
                            "maximum": "v0.9.9",
                            "minimum": "v0.0.0"
                        }
                    },
                    "dependencies": [
                        "duckietown",
                        "data"
                    ]
                },
                "v0.2.8": {
                    "compatibility": {
                        "compose": {
                            "maximum": "v0.9.9",
                            "minimum": "v0.0.0"
                        }
                    },
                    "dependencies": [
                        "duckietown",
                        "data"
                    ]
                },
                "v0.2.9": {
                    "compatibility": {
                        "compose": {
                            "maximum": "v0.9.9",
                            "minimum": "v0.0.0"
                        }
                    },
                    "dependencies": [
                        "duckietown",
                        "data"
                    ]
                },
                "v1.0.0": {
                    "compatibility": {
                        "compose": {
                            "maximum": "v2.0.0",
                            "minimum": "v1.0.0"
                        }
                    },
                    "dependencies": [
                        "duckietown",
                        "data"
                    ]
                },
                "v1.0.1": {
                    "compatibility": {
                        "compose": {
                            "maximum": "v2.0.0",
                            "minimum": "v1.0.2"
                        }
                    },
                    "dependencies": [
                        "duckietown",
                        "data"
                    ]
                },
                "v1.0.2": {
                    "compatibility": {
                        "compose": {
                            "maximum": "v2.0.0",
                            "minimum": "v1.0.2"
                        }
                    },
                    "dependencies": [
                        "duckietown",
                        "data"
                    ]
                },
                "v1.0.3": {
                    "compatibility": {
                        "compose": {
                            "maximum": "v2.0.0",
                            "minimum": "v1.0.2"
                        }
                    },
                    "dependencies": [
                        "duckietown",
                        "data"
                    ]
                },
                "v1.0.4": {
                    "compatibility": {
                        "compose": {
                            "maximum": "v2.0.0",
                            "minimum": "v1.0.2"
                        }
                    },
                    "dependencies": [
                        "duckietown",
                        "data"
                    ]
                },
                "v1.1.0": {
                    "compatibility": {
                        "compose": {
                            "maximum": "v2.0.0",
                            "minimum": "v1.0.8"
                        }
                    },
                    "dependencies": [
                        "duckietown",
                        "data"
                    ]
                },
                "v1.1.1": {
                    "compatibility": {
                        "compose": {
                            "maximum": "v2.0.0",
                            "minimum": "v1.0.8"
                        }
                    },
                    "dependencies": [
                        "duckietown",
                        "data"
                    ]
                },
                "v1.2.0": {
                    "compatibility": {
                        "compose": {
                            "maximum": "v2.0.0",
                            "minimum": "v1.0.8"
                        }
                    },
                    "dependencies": [
                        "duckietown",
                        "data"
                    ]
                },
                "v1.2.1": {
                    "compatibility": {
                        "compose": {
                            "maximum": "v2.0.0",
                            "minimum": "v1.0.8"
                        }
                    },
                    "dependencies": [
                        "duckietown",
                        "data"
                    ]
                },
                "v1.2.2": {
                    "compatibility": {
                        "compose": {
                            "maximum": "v2.0.0",
                            "minimum": "v1.0.8"
                        }
                    },
                    "dependencies": [
                        "duckietown",
                        "data"
                    ]
                },
                "v1.2.3": {
                    "compatibility": {
                        "compose": {
                            "maximum": "v2.0.0",
                            "minimum": "v1.0.8"
                        }
                    },
                    "dependencies": [
                        "duckietown",
                        "data"
                    ]
                },
                "v1.2.4": {
                    "compatibility": {
                        "compose": {
                            "maximum": "v2.0.0",
                            "minimum": "v1.0.8"
                        }
                    },
                    "dependencies": [
                        "duckietown",
                        "data"
                    ]
                },
                "v1.2.5": {
                    "compatibility": {
                        "compose": {
                            "maximum": "v2.0.0",
                            "minimum": "v1.0.8"
                        }
                    },
                    "dependencies": [
                        "duckietown",
                        "data"
                    ]
                },
                "v1.3.0": {
                    "compatibility": {
                        "compose": {
                            "maximum": "v2.0.0",
                            "minimum": "v1.0.8"
                        }
                    },
                    "dependencies": [
                        "duckietown",
                        "data"
                    ]
                },
                "v1.4.0": {
                    "compatibility": {
                        "compose": {
                            "maximum": "v2.0.0",
                            "minimum": "v1.0.8"
                        }
                    },
                    "dependencies": [
                        "duckietown",
                        "data"
                    ]
                },
                "v1.4.1": {
                    "compatibility": {
                        "compose": {
                            "maximum": "v2.0.0",
                            "minimum": "v1.0.8"
                        }
                    },
                    "dependencies": [
                        "duckietown",
                        "data"
                    ]
                },
                "v1.4.2": {
                    "compatibility": {
                        "compose": {
                            "maximum": "v2.0.0",
                            "minimum": "v1.0.8"
                        }
                    },
                    "dependencies": [
                        "duckietown",
                        "data"
                    ]
                },
                "v1.4.3": {
                    "compatibility": {
                        "compose": {
                            "maximum": "v2.0.0",
                            "minimum": "v1.0.8"
                        }
                    },
                    "dependencies": [
                        "duckietown",
                        "data"
                    ]
<<<<<<< HEAD
                },
                "v1.4.4": {
                    "compatibility": {
                        "compose": {
                            "maximum": "v2.0.0",
                            "minimum": "v1.0.8"
                        }
                    },
                    "dependencies": [
                        "duckietown",
                        "data"
                    ]
=======
>>>>>>> 30adecc3
                }
            }
        },
        "duckietown_duckiedrone": {
            "description": "Provides functionalities for monitoring Duckiebots",
            "git": {
                "owner": "duckietown",
                "provider": "github.com",
                "repository": "compose-pkg-duckietown-duckiedrone"
            },
            "icon": "images/duckietown_duckiedrone.png",
            "name": "Duckietown - Duckiedrone",
            "versions": {
                "v1.0.0": {
                    "compatibility": {
                        "compose": {
                            "maximum": "v2.0.0",
                            "minimum": "v1.0.0"
                        }
                    },
                    "dependencies": [
                        "ros"
                    ]
                }
            }
        },
        "duckietown_ros": {
            "description": "Provides utilities for supporting ROS in Duckietown.",
            "git": {
                "owner": "duckietown",
                "provider": "github.com",
                "repository": "compose-pkg-duckietown-ros"
            },
            "icon": "images/duckietown_ros.png",
            "name": "Duckietown - ROS",
            "versions": {
                "v0.0.1": {
                    "compatibility": {
                        "compose": {
                            "maximum": "v2.0.0",
                            "minimum": "v1.0.0"
                        }
                    },
                    "dependencies": [
                        "ros"
                    ]
                }
            }
        },
        "duckietown_storage": {
            "description": "Provides tools and pages for managing the Duckietown Cloud Storage Service (DCSS).",
            "git": {
                "owner": "duckietown",
                "provider": "github.com",
                "repository": "compose-pkg-duckietown-storage"
            },
            "icon": "images/duckietown_storage.png",
            "name": "Duckietown - Storage",
            "versions": {
                "v0.0.1": {
                    "compatibility": {
                        "compose": {
                            "maximum": "v2.0.0",
                            "minimum": "v1.0.0"
                        }
                    },
                    "dependencies": [
                        "duckietown"
                    ]
                },
                "v0.0.2": {
                    "compatibility": {
                        "compose": {
                            "maximum": "v2.0.0",
                            "minimum": "v1.0.0"
                        }
                    },
                    "dependencies": [
                        "duckietown"
                    ]
                },
                "v1.0.0": {
                    "compatibility": {
                        "compose": {
                            "maximum": "v2.0.0",
                            "minimum": "v1.0.0"
                        }
                    },
                    "dependencies": [
                        "duckietown"
                    ]
                }
            }
        },
        "elfinder": {
            "description": "Package adding the elFinder File Manager (https://github.com/Studio-42/elFinder).",
            "git": {
                "owner": "afdaniele",
                "provider": "github.com",
                "repository": "compose-pkg-elfinder"
            },
            "icon": "images/elfinder.png",
            "name": "elFinder",
            "versions": {
                "v0.0.1": {
                    "compatibility": {
                        "compose": {
                            "maximum": "v2.0.0",
                            "minimum": "v1.1.0"
                        }
                    },
                    "dependencies": []
                },
                "v0.0.2": {
                    "compatibility": {
                        "compose": {
                            "maximum": "v2.0.0",
                            "minimum": "v1.1.0"
                        }
                    },
                    "dependencies": []
                },
                "v0.0.3": {
                    "compatibility": {
                        "compose": {
                            "maximum": "v2.0.0",
                            "minimum": "v1.1.0"
                        }
                    },
                    "dependencies": []
                },
                "v0.0.4": {
                    "compatibility": {
                        "compose": {
                            "maximum": "v2.0.0",
                            "minimum": "v1.1.0"
                        }
                    },
                    "dependencies": []
                },
                "v0.0.5": {
                    "compatibility": {
                        "compose": {
                            "maximum": "v2.0.0",
                            "minimum": "v1.1.0"
                        }
                    },
                    "dependencies": []
                }
            }
        },
        "github": {
            "description": "Provides an interface to the GitHub API v3",
            "git": {
                "owner": "afdaniele",
                "provider": "github.com",
                "repository": "compose-pkg-github"
            },
            "icon": "images/github.png",
            "name": "GitHub",
            "versions": {
                "v0.1.0": {
                    "compatibility": {
                        "compose": {
                            "maximum": "v0.9.9",
                            "minimum": "v0.0.0"
                        }
                    },
                    "dependencies": []
                },
                "v0.1.1": {
                    "compatibility": {
                        "compose": {
                            "maximum": "v0.9.9",
                            "minimum": "v0.0.0"
                        }
                    },
                    "dependencies": []
                }
            }
        },
        "portainer": {
            "description": "Provides a page that incorporates portainer",
            "git": {
                "owner": "afdaniele",
                "provider": "github.com",
                "repository": "compose-pkg-portainer"
            },
            "icon": "images/portainer.png",
            "name": "Portainer",
            "versions": {
                "v0.1.1": {
                    "compatibility": {
                        "compose": {
                            "maximum": "v0.9.9",
                            "minimum": "v0.0.0"
                        }
                    },
                    "dependencies": []
                },
                "v0.1.2": {
                    "compatibility": {
                        "compose": {
                            "maximum": "v0.9.9",
                            "minimum": "v0.0.0"
                        }
                    },
                    "dependencies": []
                },
                "v0.1.3": {
                    "compatibility": {
                        "compose": {
                            "maximum": "v0.9.9",
                            "minimum": "v0.0.0"
                        }
                    },
                    "dependencies": []
                },
                "v0.1.4": {
                    "compatibility": {
                        "compose": {
                            "maximum": "v0.9.9",
                            "minimum": "v0.0.0"
                        }
                    },
                    "dependencies": []
                },
                "v1.0.0": {
                    "compatibility": {
                        "compose": {
                            "maximum": "v2.0.0",
                            "minimum": "v1.0.0"
                        }
                    },
                    "dependencies": []
                },
                "v1.0.1": {
                    "compatibility": {
                        "compose": {
                            "maximum": "v2.0.0",
                            "minimum": "v1.0.0"
                        }
                    },
                    "dependencies": []
                }
            }
        },
        "ros": {
            "description": "Provides libraries and APIs for exchanging messages with a ROS network via websocket",
            "git": {
                "owner": "afdaniele",
                "provider": "github.com",
                "repository": "compose-pkg-ros"
            },
            "icon": "images/ros.png",
            "name": "ROS",
            "versions": {
                "v0.1.0": {
                    "compatibility": {
                        "compose": {
                            "maximum": "v0.9.9",
                            "minimum": "v0.0.0"
                        }
                    },
                    "dependencies": []
                },
                "v0.1.1": {
                    "compatibility": {
                        "compose": {
                            "maximum": "v0.9.9",
                            "minimum": "v0.0.0"
                        }
                    },
                    "dependencies": []
                },
                "v0.1.2": {
                    "compatibility": {
                        "compose": {
                            "maximum": "v0.9.9",
                            "minimum": "v0.0.0"
                        }
                    },
                    "dependencies": []
                },
                "v0.1.3": {
                    "compatibility": {
                        "compose": {
                            "maximum": "v0.9.9",
                            "minimum": "v0.0.0"
                        }
                    },
                    "dependencies": []
                },
                "v1.0.0": {
                    "compatibility": {
                        "compose": {
                            "maximum": "v2.0.0",
                            "minimum": "v1.0.0"
                        }
                    },
                    "dependencies": []
                }
            }
        },
        "showdown": {
            "description": "Provides functionalities for generating code documentation using showdown (http://www.showdownjs.com/)",
            "git": {
                "owner": "afdaniele",
                "provider": "github.com",
                "repository": "compose-pkg-showdown"
            },
            "icon": "images/showdown.png",
            "name": "Showdown Markdown Viewer",
            "versions": {
                "v0.1.0": {
                    "compatibility": {
                        "compose": {
                            "maximum": "v0.9.9",
                            "minimum": "v0.0.0"
                        }
                    },
                    "dependencies": []
                },
                "v0.1.1": {
                    "compatibility": {
                        "compose": {
                            "maximum": "v0.9.9",
                            "minimum": "v0.0.0"
                        }
                    },
                    "dependencies": []
                },
                "v0.1.2": {
                    "compatibility": {
                        "compose": {
                            "maximum": "v0.9.9",
                            "minimum": "v0.0.0"
                        }
                    },
                    "dependencies": []
                },
                "v0.1.3": {
                    "compatibility": {
                        "compose": {
                            "maximum": "v0.9.9",
                            "minimum": "v0.0.0"
                        }
                    },
                    "dependencies": []
                }
            }
        }
    }
}<|MERGE_RESOLUTION|>--- conflicted
+++ resolved
@@ -884,21 +884,6 @@
                         "duckietown",
                         "data"
                     ]
-<<<<<<< HEAD
-                },
-                "v1.4.4": {
-                    "compatibility": {
-                        "compose": {
-                            "maximum": "v2.0.0",
-                            "minimum": "v1.0.8"
-                        }
-                    },
-                    "dependencies": [
-                        "duckietown",
-                        "data"
-                    ]
-=======
->>>>>>> 30adecc3
                 }
             }
         },
